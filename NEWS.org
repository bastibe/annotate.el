--- conflicted
+++ resolved
@@ -86,14 +86,6 @@
   - fixed bug that prevented correct fontifications for major modes
     that puts overlays on the buffer's text (e.g. SLIME).
 
-<<<<<<< HEAD
-- 2020-01-25 V0.5.2 Bastian Bechtold, cage ::
-  - fixed bug that prevented annotation of buffer when org-mode was used;
-  - when an user delete an annotation for a file using a button from
-    summary window force refresh of a buffer that is visiting said
-    file, if exists, to reflect the changes;
-  - fixed flowings of annotatinons when window's width is changed.
-=======
 - 2020-02-10 V0.5.2 Bastian Bechtold, cage ::
 
   - fixed bugs that makes some annotations overlaps;
@@ -101,4 +93,10 @@
   - when the only user interactions, before saving, with a visited file was
     the call of 'annotate-clear-annotations' the annotations
     will shows again at reload, this should be fixed now.
->>>>>>> 30ee7a0b
+
+- 2020-02-18 V0.5.3 Bastian Bechtold, cage ::
+  - fixed bug that prevented annotation of buffer when org-mode was used;
+  - when an user delete an annotation for a file using a button from
+    summary window force refresh of a buffer that is visiting said
+    file, if exists, to reflect the changes;
+  - fixed flowings of annotatinons when window's width is changed.